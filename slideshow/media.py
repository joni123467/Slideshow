--- conflicted
+++ resolved
@@ -377,7 +377,6 @@
         self.config.save()
         return source
 
-<<<<<<< HEAD
     def _cache_path(self, source: MediaSource, relative_path: str) -> pathlib.Path:
         return (CACHE_DIR / source.name) / pathlib.Path(relative_path)
 
@@ -404,36 +403,24 @@
             return path
         return cache_target if cache_target.exists() else path
 
-=======
->>>>>>> 46ad9d38
     def resolve_media_path(self, source_name: str, relative_path: str) -> pathlib.Path:
         source = self.config.get_source(source_name)
         if not source:
             raise ValueError(f"Unbekannte Quelle: {source_name}")
-<<<<<<< HEAD
         try:
             self.mount_source(source)
         except Exception as exc:
             LOGGER.debug("Mount für %s fehlgeschlagen, nutze ggf. Cache: %s", source_name, exc)
-=======
-        self.mount_source(source)
->>>>>>> 46ad9d38
         base = pathlib.Path(source.path).resolve()
         target = (base / pathlib.Path(relative_path)).resolve()
         if base not in target.parents and target != base:
             raise PermissionError("Pfad liegt außerhalb der Quelle")
-<<<<<<< HEAD
         if target.exists() and target.is_file():
             return self._ensure_cached(source, target, relative_path)
         cached = self._cache_path(source, relative_path)
         if cached.exists() and cached.is_file():
             return cached
         raise FileNotFoundError(f"Datei {target} nicht gefunden")
-=======
-        if not target.exists() or not target.is_file():
-            raise FileNotFoundError(f"Datei {target} nicht gefunden")
-        return target
->>>>>>> 46ad9d38
 
     def generate_preview(self, source_name: str, relative_path: str, size: tuple[int, int] = (240, 135)) -> tuple[bytes, str]:
         path = self.resolve_media_path(source_name, relative_path)
