--- conflicted
+++ resolved
@@ -10,12 +10,7 @@
 Optionen:
   --drm                Aktiviert die Framebuffer-/DRM-Ausgabe (kein Desktop erforderlich).
   --video-backend NAME Setzt das Backend explizit auf "x11" oder "drm".
-<<<<<<< HEAD
   --desktop-user NAME  Legt das Benutzerkonto fest, unter dem Dienst und Desktop laufen.
-=======
-  --desktop-user NAME  Überschreibt den Desktop-Benutzer für die X11-Anbindung.
-  --service-user NAME  Legt den Dienstbenutzer fest (bestehend oder neu).
->>>>>>> 752bebf9
   --help               Zeigt diese Hilfe an.
 EOF
 }
@@ -120,7 +115,6 @@
 
 BRANCH="${SLIDESHOW_BRANCH:-$(determine_latest_branch "$REPO_URL")}" 
 
-<<<<<<< HEAD
 DEFAULT_RUN_USER="${SLIDESHOW_DESKTOP_USER:-${SUDO_USER:-}}"
 if [[ -n "$DESKTOP_USER_ARG" ]]; then
   USER_NAME="$DESKTOP_USER_ARG"
@@ -152,32 +146,6 @@
 fi
 if [[ "$VIDEO_BACKEND" == "drm" ]]; then
   echo "DRM-Modus: Desktop-Integration optional, Dienst läuft trotzdem als $USER_NAME."
-=======
-if [[ -n "$SERVICE_USER_ARG" ]]; then
-  USER_NAME="$SERVICE_USER_ARG"
-else
-  read -rp "Dienstbenutzername (bestehend oder neu) [slideshow]: " USER_NAME_INPUT
-  USER_NAME="${USER_NAME_INPUT:-slideshow}"
-fi
-
-USER_EXISTS=false
-if id -u "$USER_NAME" >/dev/null 2>&1; then
-  USER_EXISTS=true
-  echo "Benutzer $USER_NAME existiert bereits. Passwort bleibt unverändert."
-fi
-
-if [[ "$USER_EXISTS" == false ]]; then
-  read -srp "Passwort für $USER_NAME: " USER_PASSWORD
-  echo ""
-  read -srp "Passwort bestätigen: " USER_PASSWORD_CONFIRM
-  echo ""
-  if [[ "$USER_PASSWORD" != "$USER_PASSWORD_CONFIRM" ]]; then
-    echo "Passwörter stimmen nicht überein." >&2
-    exit 1
-  fi
-  useradd --create-home --system "$USER_NAME"
-  echo "$USER_NAME:$USER_PASSWORD" | chpasswd
->>>>>>> 752bebf9
 fi
 
 GROUP_ADDED=()
